--- conflicted
+++ resolved
@@ -282,11 +282,7 @@
 To see in which element types contain a given parameter group, use the `info(::EleParameterParams)`
 method. To see what parameter groups are contained in a Example:
 ```
-<<<<<<< HEAD
     info(BodyShiftParams)      # List element types that contain BodyShiftParams
-=======
-    info(BodyShiftGroup)      # List element types that contain BodyShiftGroup
->>>>>>> b160e594
 ```
 """ BaseEleParameterParams, EleParameterParams, EleParameterSubParams
 
@@ -471,17 +467,10 @@
 end
 
 #---------------------------------------------------------------------------------------------------
-<<<<<<< HEAD
 # ApertureParams
 
 """
     mutable struct ApertureParams <: EleParameterParams
-=======
-# ApertureGroup
-
-"""
-    mutable struct ApertureGroup <: EleParameterGroup
->>>>>>> b160e594
 
 Vacuum chamber aperture struct.
 
@@ -611,10 +600,7 @@
 end
 
 #---------------------------------------------------------------------------------------------------
-<<<<<<< HEAD
 # BodyShiftParams
-=======
-# BodyShiftGroup
 
 """
     mutable struct BodyShiftGroup <: EleParameterGroup
@@ -644,7 +630,6 @@
 • `x_rot_tot::Number`        - Rotation around the x-axis including Girder alignment shifts. \\
 • `y_rot_tot::Number`        - Rotation around the y-axis including Girder alignment shifts. \\
 • `z_rot_tot::Number`        - Rotation around the z-axis including Girder alignment shifts. \\
-""" BodyShiftGroup
 
 @kwdef mutable struct BodyShiftGroup <: EleParameterGroup
   offset::Vector = [0.0, 0.0, 0.0] 
@@ -655,7 +640,6 @@
 
 #---------------------------------------------------------------------------------------------------
 # DescriptionGroup
->>>>>>> b160e594
 
 """
     mutable struct BodyShiftParams <: EleParameterParams
@@ -898,13 +882,8 @@
     mutable struct OriginEleParams <: EleParameterParams
 
 Used with `Fiducial`, `FloorShift`, and `Girder` elements.
-<<<<<<< HEAD
 The `OriginEleParams` is used to set the coordinate reference frame from which 
 the orientation set by the `BodyShiftParams` is measured. 
-=======
-The `OriginEleGroup` is used to set the coordinate reference frame from which 
-the orientation set by the `BodyShiftGroup` is measured. 
->>>>>>> b160e594
 
 ## Fields
 • `origin_ele::Ele`           - Origin reference element. Default is NULL_ELE. \\
@@ -1254,7 +1233,6 @@
 change in a property of one element can propagate to the following elements. 
 
 Ledger parameters, when toggled to true, will never be reset for the remainder of the branch bookkeeping.
-<<<<<<< HEAD
 The exception is the `this_ele_length` parameter which is reset after bookkeeping is done for
 an element.
 
@@ -1263,15 +1241,6 @@
 • `s_position::Bool`       - The longitudinal element position has changed. \\
 • `ref_group::Bool`        - Reference property (species, energy, or time) has changed. \\
 • `floor_position::Bool`   - The branch coordinate system has changed with respect to the floor coordinates. \\
-=======
-The exception is the `this_ele_length` parameter which is reset for each element.
-
-# Fields
-• `this_ele_length::Bool` \\
-• `s_position::Bool` \\
-• `ref_group::Bool` \\
-• `floor_position::Bool` \\
->>>>>>> b160e594
 
 """ ChangedLedger
 
